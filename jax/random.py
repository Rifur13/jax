--- conflicted
+++ resolved
@@ -447,7 +447,6 @@
   return lax.neg(lax.log(lax.sub(_constant_like(u, 1), u)))
 
 
-<<<<<<< HEAD
 def _gamma_one(key, alpha):
   # Ref: A simple method for generating gamma variables, George Marsaglia and Wai Wan Tsang
   # The algorithm can also be founded in:
@@ -499,7 +498,6 @@
   return lax.select(lax.eq(z, zero), onp.finfo(z.dtype).tiny, z)
 
 
-@partial(jit, static_argnums=(2, 3))
 def gamma(key, a, shape=(), dtype=onp.float32):
   """Sample Gamma random values with given shape and float dtype.
 
@@ -514,6 +512,10 @@
   Returns:
     A random array with the specified shape and dtype.
   """
+  return _gamma(key, a, shape, dtype)
+  
+@partial(jit, static_argnums=(2, 3))
+def _gamma(key, a, shape=(), dtype=onp.float32):
   a = lax.convert_element_type(a, dtype)
   shape = shape or onp.shape(a)
   if onp.shape(a) != shape:
@@ -524,9 +526,6 @@
   return np.reshape(samples, shape)
 
 
-@partial(jit, static_argnums=(1, 2))
-=======
->>>>>>> bfdd997f
 def laplace(key, shape=(), dtype=onp.float32):
   """Sample Laplace random values with given shape and float dtype.
 
